--- conflicted
+++ resolved
@@ -30,6 +30,7 @@
 serde = { version = "1", features = ["derive"] }
 serde_json = "1"
 serde_with = "3.11.0"
+serde_yaml = "0.9.34"
 simd-json = "0.14.3"
 
 bincode = "2.0.0-rc.3"
@@ -41,6 +42,7 @@
 
 # general
 anyhow = "1.0.94"
+base64 = "0.22.1"
 blake3 = { version = "1.5.5", features = ["mmap", "serde"] }
 bytes = "1.8.0"
 chrono = { version = "0.4.39", default-features = false, features = ["serde"] }
@@ -77,13 +79,6 @@
 async-compression = { version = "0.4.18", features = ["gzip", "tokio"] }
 flate2 = "1.0.35"
 zip = "2.2.1"
-<<<<<<< HEAD
-walkdir = "2.5.0"
-fastrand = "2.3.0"
-base64 = "0.22.1"
-serde_yaml = "0.9.34"
-=======
->>>>>>> f85279a8
 
 [target.'cfg(windows)'.dependencies]
 registry = "1.3"
