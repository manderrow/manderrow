mod memory;

use std::collections::{HashMap, HashSet};
use std::sync::LazyLock;

use anyhow::{Context as _, Result};
use async_compression::tokio::bufread::GzipDecoder;
use drop_guard::ext::tokio1::JoinHandleExt;
use rkyv_intern::Interner;
use slog::{debug, info};
use tauri::{ipc::Channel, AppHandle, Manager};
use tokio::io::AsyncReadExt;
use tokio::sync::{Mutex, RwLock};
use url::Url;

use crate::games::{GAMES, GAMES_BY_ID};
use crate::mods::{ArchivedModRef, ModRef};
use crate::util::http::ResponseExt;
use crate::util::Progress;
use crate::{CommandError, Reqwest};

use memory::MemoryModIndex;

#[derive(Default)]
struct ModIndex {
    data: RwLock<Vec<MemoryModIndex>>,
    refresh_lock: Mutex<()>,
    pub progress: Progress,
}

static MOD_INDEXES: LazyLock<HashMap<&'static str, ModIndex>> = LazyLock::new(|| {
    GAMES
        .iter()
        .map(|game| (&*game.thunderstore_url, ModIndex::default()))
        .collect()
});

#[derive(Clone, serde::Serialize)]
#[serde(tag = "type")]
pub enum FetchEvent {
    Progress {
        completed_steps: u32,
        total_steps: u32,
        progress: f64,
    },
}

#[tauri::command]
pub async fn fetch_mod_index(
    app_handle: AppHandle,
    game: &str,
    refresh: bool,
    on_event: Channel<FetchEvent>,
) -> Result<(), CommandError> {
    let log = slog_scope::logger();

    let game = *GAMES_BY_ID.get(game).context("No such game")?;
    let mod_index = MOD_INDEXES.get(&*game.thunderstore_url).unwrap();

    if refresh
        || mod_index
            .data
            .try_read()
            .map(|data| data.is_empty())
            .unwrap_or(true)
    {
        info!(log, "Fetching mods");

        let _guard = tokio::task::spawn(async move {
            loop {
                let (completed_steps, total_steps) = mod_index.progress.get_steps();
                let (completed_progress, total_progress) = mod_index.progress.get_progress();
                _ = on_event.send(FetchEvent::Progress {
                    completed_steps,
                    total_steps,
                    progress: if total_progress == 0 {
                        0.0
                    } else {
                        completed_progress as f64 / total_progress as f64
                    },
                });

                mod_index.progress.updates().notified().await;
            }
        })
        .abort_on_drop();

        let Ok(_lock) = mod_index.refresh_lock.try_lock() else {
            // just wait for the current refetch to complete.
            _ = mod_index.refresh_lock.lock().await;
            return Ok(());
        };

        #[cfg(feature = "statistics")]
        crate::mods::reset_version_repr_stats();

        mod_index.progress.reset();

        let mut chunk_urls = Vec::new();
        GzipDecoder::new(
            app_handle
                .state::<Reqwest>()
                .get(&game.thunderstore_url)
                .send()
                .await
                .context("Failed to fetch chunk URLs from Thunderstore")?
                .error_for_status()
                .context("Failed to fetch chunk URLs from Thunderstore")?
                .reader_with_progress(&mod_index.progress),
        )
        .read_to_end(&mut chunk_urls)
        .await
        .context("Failed to fetch chunk URLs from Thunderstore")?;
        let chunk_urls =
            tokio::task::block_in_place(|| simd_json::from_slice::<Vec<Url>>(&mut chunk_urls))
                .context("Unable to decode chunk URLs from Thunderstore")?;

        let started_at = std::time::Instant::now();
        let new_mod_index =
            futures::future::try_join_all(chunk_urls.into_iter().map(|url| async {
                let log = log.clone();
                let app_handle = app_handle.clone();
                tokio::task::spawn(async move {
                    let spawned_at = std::time::Instant::now();
                    let latency = spawned_at.duration_since(started_at);
                    let mut buf = Vec::new();
                    {
                        let _step = mod_index.progress.step();
                        let mut rdr = GzipDecoder::new(
                            app_handle
                                .state::<Reqwest>()
                                .get(url.clone())
                                .send()
                                .await
                                .context("Failed to fetch chunk from Thunderstore")?
                                .error_for_status()
                                .context("Failed to fetch chunk from Thunderstore")?
                                .reader_with_progress(&mod_index.progress),
                        );
                        rdr.read_to_end(&mut buf).await?;
                    }
                    let fetched_at = std::time::Instant::now();
                    let fetched_in = fetched_at.duration_since(spawned_at);
                    let _step = mod_index.progress.step();
                    tokio::task::block_in_place(move || {
                        let buf_len = buf.len();
                        let mods = simd_json::from_slice::<Vec<ModRef>>(&mut buf)?;
                        let decoded_at = std::time::Instant::now();
                        let decoded_in = decoded_at.duration_since(fetched_at);

                        #[derive(Default)]
                        struct Statistics {
                            values: usize,
                            total_bytes: usize,
                            average_uses: f64,
                            single_use_entries: usize,
                        }
                        impl std::fmt::Display for Statistics {
                            fn fmt(&self, f: &mut std::fmt::Formatter<'_>) -> std::fmt::Result {
                                let Statistics { values, total_bytes, average_uses, single_use_entries } = self;
                                write!(f, "{values} strings interned, {total_bytes} bytes, avg. {average_uses} uses/string, {single_use_entries} single-use strings")
                            }
                        }

                        let (buf, stats) = rkyv::util::with_arena(|arena| {
                            let mut serializer = rkyv_intern::InterningAdapter::new(
                                rkyv_intern::InterningAdapter::new(
                                    rkyv::ser::Serializer::new(
                                        rkyv::util::AlignedVec::<16>::with_capacity(buf_len / 4),
                                        arena.acquire(),
                                        rkyv::ser::sharing::Share::new(),
                                    ),
                                    Interner::<ModId<'_>>::default(),
                                ),
                                Interner::<String>::default(),
                            );
                            rkyv::api::serialize_using::<_, rkyv::rancor::Error>(
                                &mods,
                                &mut serializer,
                            )?;
                            let (serializer, interner) = serializer.into_components();
                            #[derive(Default)]
                            struct StatisticsAccumulator {
                                total_bytes: usize,
                                total_uses: usize,
                                single_use_entries: usize,
                            }
                            #[cfg(feature = "statistics")]
                            let stats = interner.iter().map(|(s, e)| (s.len(), e.ref_cnt.get())).fold(StatisticsAccumulator::default(), |mut stats, (len, ref_cnt)| {
                                stats.total_bytes += len;
                                stats.total_uses += ref_cnt;
                                if ref_cnt == 1 {
                                    stats.single_use_entries += 1;
                                }
                                stats
                            });
                            Ok::<_, rkyv::rancor::Error>((serializer.into_serializer().into_writer(), {
                                #[cfg(feature = "statistics")]
                                {
                                    Statistics {
                                        values: interner.len(),
                                        total_bytes: stats.total_bytes,
                                        average_uses: stats.total_uses as f64 / interner.len() as f64,
                                        single_use_entries: stats.single_use_entries,
                                    }
                                }
                                #[cfg(not(feature = "statistics"))]
                                {
                                    ()
                                }
                            }))
                        })?;
                        let encoded_at = std::time::Instant::now();
                        let encoded_in = encoded_at.duration_since(decoded_at);
                        let stats_prefix = if cfg!(feature = "statistics") { ", " } else { "" };
                        #[cfg(not(feature = "statistics"))]
                        let stats = "";
                        info!(
                            log,
                            "{buf_len} bytes of JSON -> {} bytes in memory ({:.2}%{stats_prefix}{stats}), {latency:?} spawning, {fetched_in:?} fetching, {decoded_in:?} decoding, {encoded_in:?} encoding",
                            buf.len(),
                            (buf.len() as f64 / buf_len as f64) * 100.0
                        );
                        let index = MemoryModIndex::new(buf, |data| {
                            if cfg!(debug_assertions) {
                                rkyv::access::<_, rkyv::rancor::Error>(data)
                            } else{
                                // SAFETY: rkyv just gave us this data. We trust it.
                                Ok(unsafe { rkyv::access_unchecked(data) })
                            }
                        }).with_context(|| format!("Failed to create mod index from chunk at {url:?}"))?;
                        Ok::<_, anyhow::Error>(index)
                    })
                })
                .await?
            }))
            .await?;
        *mod_index.data.write().await = new_mod_index;

        #[cfg(feature = "statistics")]
        let (inline_version_count, out_of_line_version_count) =
            crate::mods::get_version_repr_stats();
        #[cfg(not(feature = "statistics"))]
        let (inline_version_count, out_of_line_version_count) = (None::<u32>, None::<u32>);
        info!(log, "Finished fetching mods"; "inline_version_count" => inline_version_count, "out_of_line_version_count" => out_of_line_version_count);
    }

    Ok(())
}

#[derive(Clone, Copy, serde::Deserialize)]
pub enum SortColumn {
    Relevance,
    Name,
    Owner,
    Downloads,
}

#[derive(Clone, Copy, serde::Deserialize)]
pub struct SortOption {
    column: SortColumn,
    descending: bool,
}

// #[derive(serde::Serialize)]
// pub struct QueryResult<'a> {
//     mods: Vec<&'a Mod<'a>>,
//     count: usize,
// }

#[derive(Debug, Clone, PartialEq, Eq, Hash, serde::Deserialize, serde::Serialize)]
pub struct ModId<'a> {
    owner: &'a str,
    name: &'a str,
}

#[tauri::command]
pub async fn query_mod_index(
    game: &str,
    query: &str,
    sort: Vec<SortOption>,
    skip: Option<usize>,
    limit: Option<usize>,
    exact: Option<HashSet<ModId<'_>>>,
) -> Result<tauri::ipc::Response, CommandError> {
    let log = slog_scope::logger();

    let game = *GAMES_BY_ID.get(game).context("No such game")?;
    let mod_index = MOD_INDEXES
        .get(&*game.thunderstore_url)
        .unwrap()
        .data
        .read()
        .await;

    debug!(log, "Querying mods");

    let mut buf = mod_index
        .iter()
        .flat_map(|mi| {
            mi.mods()
                .iter()
                .filter(|m| {
                    if let Some(exact) = &exact {
                        exact.contains(&ModId {
                            owner: &*m.owner,
                            name: &*m.name,
                        })
                    } else {
                        true
                    }
                })
                .filter_map(|m| {
                    if query.is_empty() {
                        Some((m, 0.0))
                    } else {
                        let (_, owner_score) = rff::match_and_score(&query, &m.owner)?;
                        let (_, name_score) = rff::match_and_score(&query, &m.name)?;
                        Some((m, owner_score + name_score))
                    }
                })
        })
        .collect::<Vec<_>>();
<<<<<<< HEAD
    if !sort.is_empty() {
        buf.sort_unstable_by(|(m1, score1), (m2, score2)| {
            let mut ordering = std::cmp::Ordering::Equal;
            for &SortOption { column, descending } in &sort {
                ordering = match column {
                    SortColumn::Relevance => score1.total_cmp(score2),
                    SortColumn::Name => m1.name.cmp(&m2.name),
                    SortColumn::Owner => m1.owner.cmp(&m2.owner),
                    SortColumn::Downloads => {
                        let sum_downloads = |m: &ArchivedMod| {
                            m.versions
                                .iter()
                                .map(|v| u64::from(v.downloads))
                                .sum::<u64>()
                        };
                        sum_downloads(m1).cmp(&sum_downloads(m2))
                    }
                };
                if descending {
                    ordering = ordering.reverse();
                }
                if ordering.is_ne() {
                    break;
=======
    buf.sort_unstable_by(|(m1, score1), (m2, score2)| {
        let mut ordering = std::cmp::Ordering::Equal;
        for &SortOption { column, descending } in &sort {
            ordering = match column {
                SortColumn::Relevance => score1.total_cmp(score2),
                SortColumn::Name => m1.name.cmp(&m2.name),
                SortColumn::Owner => m1.owner.cmp(&m2.owner),
                SortColumn::Downloads => {
                    let sum_downloads = |m: &ArchivedModRef| {
                        m.versions
                            .iter()
                            .map(|v| u64::from(v.downloads))
                            .sum::<u64>()
                    };
                    sum_downloads(m1).cmp(&sum_downloads(m2))
>>>>>>> f85279a8
                }
            }
            ordering
        });
    }

    let count = buf.len();

    fn map_to_json<'a>(buf: &mut Vec<u8>, it: impl Iterator<Item = &'a ArchivedModRef<'a>>) {
        let mut it = it.peekable();
        while let Some(m) = it.next() {
            simd_json::serde::to_writer(&mut *buf, m).unwrap();
            if it.peek().is_some() {
                buf.push(b',');
            }
        }
    }

    let mut out_buf = br#"{"count":"#.as_slice().to_owned();
    simd_json::serde::to_writer(&mut out_buf, &count).unwrap();
    out_buf.extend(br#","mods":["#);
    let mods = buf.into_iter().map(|(m, _)| m);
    match (skip, limit) {
        (Some(skip), Some(limit)) => map_to_json(&mut out_buf, mods.skip(skip).take(limit)),
        (None, Some(limit)) => map_to_json(&mut out_buf, mods.take(limit)),
        (Some(skip), None) => map_to_json(&mut out_buf, mods.skip(skip)),
        (None, None) => map_to_json(&mut out_buf, mods),
    };
    out_buf.extend(b"]}");
    // SAFETY: simd_json only writes valid UTF-8
    Ok(tauri::ipc::Response::new(unsafe {
        String::from_utf8_unchecked(out_buf)
    }))
}<|MERGE_RESOLUTION|>--- conflicted
+++ resolved
@@ -100,7 +100,7 @@
         GzipDecoder::new(
             app_handle
                 .state::<Reqwest>()
-                .get(&game.thunderstore_url)
+                .get(&*game.thunderstore_url)
                 .send()
                 .await
                 .context("Failed to fetch chunk URLs from Thunderstore")?
@@ -321,7 +321,6 @@
                 })
         })
         .collect::<Vec<_>>();
-<<<<<<< HEAD
     if !sort.is_empty() {
         buf.sort_unstable_by(|(m1, score1), (m2, score2)| {
             let mut ordering = std::cmp::Ordering::Equal;
@@ -331,7 +330,7 @@
                     SortColumn::Name => m1.name.cmp(&m2.name),
                     SortColumn::Owner => m1.owner.cmp(&m2.owner),
                     SortColumn::Downloads => {
-                        let sum_downloads = |m: &ArchivedMod| {
+                        let sum_downloads = |m: &ArchivedModRef| {
                             m.versions
                                 .iter()
                                 .map(|v| u64::from(v.downloads))
@@ -345,23 +344,6 @@
                 }
                 if ordering.is_ne() {
                     break;
-=======
-    buf.sort_unstable_by(|(m1, score1), (m2, score2)| {
-        let mut ordering = std::cmp::Ordering::Equal;
-        for &SortOption { column, descending } in &sort {
-            ordering = match column {
-                SortColumn::Relevance => score1.total_cmp(score2),
-                SortColumn::Name => m1.name.cmp(&m2.name),
-                SortColumn::Owner => m1.owner.cmp(&m2.owner),
-                SortColumn::Downloads => {
-                    let sum_downloads = |m: &ArchivedModRef| {
-                        m.versions
-                            .iter()
-                            .map(|v| u64::from(v.downloads))
-                            .sum::<u64>()
-                    };
-                    sum_downloads(m1).cmp(&sum_downloads(m2))
->>>>>>> f85279a8
                 }
             }
             ordering
